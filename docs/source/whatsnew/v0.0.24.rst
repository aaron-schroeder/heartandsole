--- conflicted
+++ resolved
@@ -12,7 +12,6 @@
 Enhancements
 ~~~~~~~~~~~~
 
-<<<<<<< HEAD
 .. _whatsnew_0024.enhancements.route_files:
 
 Reading route files
@@ -22,15 +21,12 @@
 and :meth:`Activity.from_tcx` can now read route files in addition to activity
 files. Previously, these methods did not know what to do when confronted with 
 these files, which are formatted slightly differently.
-=======
-.. _whatsnew_0024.enhancements.support_python_versions:
 
 Support and testing for Python versions 3.8+
 ^^^^^^^^^^^^^^^^^^^^^^^^^^^^^^^^^^^^^^^^^^^^
 Rather than testing only in my local development environment and hoping
 everything works in different configurations, I added a CI pipeline using
 Github Actions to verify all the tests are passing in python 3.{7-11}.
->>>>>>> 5510aa1b
 
 .. _whatsnew_0024.enhancements.enhancement2:
 
